--- conflicted
+++ resolved
@@ -18,7 +18,7 @@
 	outPath             = kingpin.Arg("outpath", "Directory where images will be saved").Required().ExistingDir()
 	client              = http.Client{Timeout: 30 * time.Second}
 	minWidth            = kingpin.Flag("minwidth", "Minimum width for an image to be downloaded").Default("4000").Int64()
-	minHeight            = kingpin.Flag("minheight", "Minimum height for an image to be downloaded").Default("2000").Int64()
+	minHeight           = kingpin.Flag("minheight", "Minimum height for an image to be downloaded").Default("2000").Int64()
 	subreddits          = kingpin.Arg("subreddits", "Subreddit urls on reddit").Required().Strings()
 )
 
@@ -88,15 +88,12 @@
 		if width < *minWidth || height < *minHeight {
 			return
 		}
-<<<<<<< HEAD
-		log.Println(url)
-=======
 		//ratio := float64(width) / float64(height)
 		//if ratio < 1.5 || ratio > 2 {
 		//	//log.Printf("Ignoring %v because ratio %v(%vx%v) is not allowed", url, ratio, height, width)
 		//	return
 		//}
->>>>>>> de38b640
+		log.Println(url)
 		outCh <- &imageLoadRequest{
 			imageURL:  url,
 			imageID:   id,
